--- conflicted
+++ resolved
@@ -27,11 +27,7 @@
     email: EmailStr
 
     class Config:
-<<<<<<< HEAD
-        orm_mode = True
-=======
         from_attributes = True
->>>>>>> d111ba7c
 
 @router.post("/signup", status_code=status.HTTP_201_CREATED)
 def signup(user: UserCreate, db: Session = Depends(get_db)):
