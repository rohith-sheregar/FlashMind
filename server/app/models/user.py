--- conflicted
+++ resolved
@@ -1,10 +1,5 @@
-<<<<<<< HEAD
-from sqlalchemy import Column, Integer, String
-from sqlalchemy import Column, Integer, String
-=======
 from sqlalchemy import Column, Integer, String, DateTime
 from sqlalchemy.sql import func
->>>>>>> d111ba7c
 from sqlalchemy.orm import relationship
 from app.services.db_setup import Base
 
@@ -18,4 +13,5 @@
     created_at = Column(DateTime(timezone=True), server_default=func.now())
     
     # Relationship to Decks (One User -> Many Decks)
+    # uses string "Deck" to avoid import errors
     decks = relationship("Deck", back_populates="owner")