--- conflicted
+++ resolved
@@ -1,13 +1,5 @@
-<<<<<<< HEAD
-import { BrowserRouter, Routes, Route } from "react-router-dom";
-import FileDropzone from "./components/FileDropzone";
-=======
-import React, { useState } from "react";
 import { Routes, Route } from "react-router-dom";
-import AuthPage from "./components/AuthPage";
-import Landing from "./pages/Landing";
-import FlashcardGenerator from "./pages/FlashcardGenerator";
->>>>>>> 42164d80
+import FileDropzone from "./components/FileDropzone"; // Or your Landing page
 import StudyMode from "./pages/StudyMode";
 import Login from "./pages/Login"; // <-- ADD THIS
 
@@ -37,36 +29,11 @@
   }
 
   return (
-<<<<<<< HEAD
-    <BrowserRouter>
-      <Routes>
-        {/* Default landing page */}
-        <Route path="/" element={<FileDropzone />} />
-
-        {/* Login page */}
-        <Route path="/login" element={<Login />} />
-
-        {/* Study page with dynamic deckId */}
-        <Route path="/study/:deckId" element={<StudyMode />} />
-      </Routes>
-    </BrowserRouter>
-=======
     <Routes>
-      <Route 
-        path="/" 
-        element={
-          currentView === 'landing' ? (
-            <Landing onNavigate={handleNavigate} />
-          ) : currentView === 'flashcards' ? (
-            <FlashcardGenerator onBack={handleBack} />
-          ) : (
-            <Landing onNavigate={handleNavigate} />
-          )
-        } 
-      />
+      <Route path="/" element={<FileDropzone />} />
+      {/* THE IMPORTANT PART: :deckId allows /study/2 to work */}
       <Route path="/study/:deckId" element={<StudyMode />} />
     </Routes>
->>>>>>> 42164d80
   );
 }
 
